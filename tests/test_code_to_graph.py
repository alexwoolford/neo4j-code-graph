import os
import sys
import shutil
from unittest.mock import MagicMock, patch
import types

sys.path.insert(0, os.path.dirname(os.path.dirname(__file__)))

# Provide stub modules for heavy dependencies so that code_to_graph can be
# imported without installing transformers or torch.
sys.modules.setdefault(
    "transformers",
    types.SimpleNamespace(AutoTokenizer=MagicMock(), AutoModel=MagicMock()),
)

class _NoGrad:
    def __enter__(self):
        pass

    def __exit__(self, *exc):
        pass

sys.modules.setdefault(
    "torch",
    types.SimpleNamespace(no_grad=lambda: _NoGrad()),
)

sys.modules.setdefault("git", types.SimpleNamespace(Repo=MagicMock()))
sys.modules.setdefault(
    "neo4j",
    types.SimpleNamespace(GraphDatabase=MagicMock())
)
sys.modules.setdefault("dotenv", types.SimpleNamespace(load_dotenv=lambda **k: None))


import code_to_graph


def test_load_repo_executes_cypher(tmp_path):
    # Prepare a dummy repository with a single Java file
    repo_src = tmp_path / "src"
    repo_src.mkdir()
    java_file = repo_src / "Foo.java"
    java_file.write_text("class Foo { void bar() {} }")

    def fake_clone_from(url, dest):
        shutil.copytree(repo_src, dest, dirs_exist_ok=True)

    session_mock = MagicMock()
    session_cm = MagicMock()
    session_cm.__enter__.return_value = session_mock
    driver_mock = MagicMock()
    driver_mock.session.return_value = session_cm

    with patch.object(
        code_to_graph.GraphDatabase,
        "driver",
        return_value=driver_mock,
    ) as mock_driver, patch.object(
        code_to_graph.Repo,
        "clone_from",
        side_effect=fake_clone_from,
    ), patch.object(code_to_graph, "AutoTokenizer"), patch.object(
        code_to_graph,
        "AutoModel",
    ), patch.object(
        code_to_graph,
        "compute_embedding",
        return_value=[0.0],
    ):
        driver = code_to_graph.GraphDatabase.driver("bolt://localhost:7687")
        code_to_graph.load_repo("dummy_url", driver)
        mock_driver.assert_called_once()

    queries = [c.args[0] for c in session_mock.run.call_args_list]
    assert any("MERGE (f:File" in q for q in queries)
    assert any("MERGE (m:Method" in q for q in queries)


def test_process_java_file_creates_directories(tmp_path):
    repo_root = tmp_path / "repo"
    file_dir = repo_root / "a" / "b"
    file_dir.mkdir(parents=True)
    java_file = file_dir / "Foo.java"
    java_file.write_text("class Foo { void bar() {} }")

    session_mock = MagicMock()

    with patch.object(code_to_graph, "compute_embedding", return_value=[0.0]):
        code_to_graph.process_java_file(
            java_file, MagicMock(), MagicMock(), session_mock, repo_root
        )

    calls = session_mock.run.call_args_list
    dir_paths = [
        c.kwargs["path"]
        for c in calls
        if c.args[0].startswith("MERGE (:Directory")
    ]
    assert dir_paths == ["a", "a/b"]

    assert any(
        "path:''" in c.args[0] and c.kwargs.get("child") == "a"
        for c in calls
        if "CONTAINS" in c.args[0]
    )

    assert any(
        c.kwargs.get("parent") == "a" and c.kwargs.get("child") == "a/b"
        for c in calls
        if "CONTAINS" in c.args[0] and "child" in c.kwargs
    )

    assert any(
        c.kwargs.get("dir") == "a/b" and c.kwargs.get("file") == "a/b/Foo.java"
        for c in calls
        if "File" in c.args[0] and "dir" in c.kwargs
    )


<<<<<<< HEAD
def test_process_java_file_creates_calls(tmp_path):
    java_file = tmp_path / "Foo.java"
    java_file.write_text(
        "class Foo { void bar() { baz(); } void baz() {} }"
=======
def test_process_java_file_parses_classes(tmp_path):
    repo_root = tmp_path / "repo"
    repo_root.mkdir()
    java_file = repo_root / "Foo.java"
    java_file.write_text(
        "\n".join(
            [
                "interface Baz {}",
                "class Bar {}",
                "class Foo extends Bar implements Baz {",
                "    void doIt() {}",
                "}",
            ]
        )
>>>>>>> 56358aa8
    )

    session_mock = MagicMock()

    with patch.object(code_to_graph, "compute_embedding", return_value=[0.0]):
        code_to_graph.process_java_file(
<<<<<<< HEAD
            java_file, MagicMock(), MagicMock(), session_mock, tmp_path
        )

    call_params = [c for c in session_mock.run.call_args_list if "CALLS" in c.args[0]]
    assert call_params
    params = call_params[0].args[1]
    assert params.get("caller_name") == "bar"
    assert params.get("callee_name") == "baz"
=======
            java_file, MagicMock(), MagicMock(), session_mock, repo_root
        )

    calls = session_mock.run.call_args_list
    assert any(
        "MERGE (c:Class" in c.args[0] and c.kwargs.get("name") == "Foo"
        for c in calls
    )
    assert any(
        "Interface" in c.args[0] and c.kwargs.get("name") == "Baz"
        for c in calls
    )
    assert any(
        "EXTENDS" in c.args[0] and c.kwargs.get("sname") == "Bar"
        for c in calls
    )
    assert any(
        "IMPLEMENTS" in c.args[0] and c.kwargs.get("iname") == "Baz"
        for c in calls
    )
    assert any(
        "MERGE (p:Class" in c.args[0] and c.kwargs.get("pname") == "Foo"
        for c in calls
        if "DECLARES" in c.args[0]
    )
>>>>>>> 56358aa8
<|MERGE_RESOLUTION|>--- conflicted
+++ resolved
@@ -118,34 +118,16 @@
     )
 
 
-<<<<<<< HEAD
 def test_process_java_file_creates_calls(tmp_path):
     java_file = tmp_path / "Foo.java"
     java_file.write_text(
         "class Foo { void bar() { baz(); } void baz() {} }"
-=======
-def test_process_java_file_parses_classes(tmp_path):
-    repo_root = tmp_path / "repo"
-    repo_root.mkdir()
-    java_file = repo_root / "Foo.java"
-    java_file.write_text(
-        "\n".join(
-            [
-                "interface Baz {}",
-                "class Bar {}",
-                "class Foo extends Bar implements Baz {",
-                "    void doIt() {}",
-                "}",
-            ]
-        )
->>>>>>> 56358aa8
     )
 
     session_mock = MagicMock()
 
     with patch.object(code_to_graph, "compute_embedding", return_value=[0.0]):
         code_to_graph.process_java_file(
-<<<<<<< HEAD
             java_file, MagicMock(), MagicMock(), session_mock, tmp_path
         )
 
@@ -153,31 +135,4 @@
     assert call_params
     params = call_params[0].args[1]
     assert params.get("caller_name") == "bar"
-    assert params.get("callee_name") == "baz"
-=======
-            java_file, MagicMock(), MagicMock(), session_mock, repo_root
-        )
-
-    calls = session_mock.run.call_args_list
-    assert any(
-        "MERGE (c:Class" in c.args[0] and c.kwargs.get("name") == "Foo"
-        for c in calls
-    )
-    assert any(
-        "Interface" in c.args[0] and c.kwargs.get("name") == "Baz"
-        for c in calls
-    )
-    assert any(
-        "EXTENDS" in c.args[0] and c.kwargs.get("sname") == "Bar"
-        for c in calls
-    )
-    assert any(
-        "IMPLEMENTS" in c.args[0] and c.kwargs.get("iname") == "Baz"
-        for c in calls
-    )
-    assert any(
-        "MERGE (p:Class" in c.args[0] and c.kwargs.get("pname") == "Foo"
-        for c in calls
-        if "DECLARES" in c.args[0]
-    )
->>>>>>> 56358aa8
+    assert params.get("callee_name") == "baz"