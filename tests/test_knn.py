--- conflicted
+++ resolved
@@ -67,20 +67,13 @@
         assert "nodeProjection" not in second_call.kwargs
 
 
-<<<<<<< HEAD
 def test_run_knn_legacy_without_where_support():
     gds = MagicMock()
     gds.graph = MagicMock()
     graph_obj = MagicMock()
     gds.graph.project.side_effect = Exception("Unexpected configuration key: where")
     gds.graph.project.cypher.return_value = (graph_obj, None)
-=======
-def test_run_knn_filters_missing_embeddings():
-    gds = MagicMock()
-    gds.graph = MagicMock()
-    graph_obj = MagicMock()
-    gds.graph.project.return_value = (graph_obj, None)
->>>>>>> abdf2feb
+
     gds.knn.write.side_effect = [
         TypeError("missing 1 required positional argument"),
         None,
@@ -93,9 +86,5 @@
         "methodGraph",
         {"Method": {"properties": "embedding", "where": "m.embedding IS NOT NULL"}},
         "*",
-<<<<<<< HEAD
     )
     gds.graph.project.cypher.assert_called_once()
-=======
-    )
->>>>>>> abdf2feb
