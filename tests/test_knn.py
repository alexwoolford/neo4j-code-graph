import sys
import types
from unittest.mock import MagicMock

<<<<<<< HEAD
import pandas as pd
=======
import pytest
>>>>>>> 73699c8e

# Stub heavy modules before importing the code under test
sys.modules.setdefault("graphdatascience", types.ModuleType("graphdatascience"))
sys.modules["graphdatascience"].GraphDataScience = object
sys.modules.setdefault("dotenv", types.ModuleType("dotenv"))
sys.modules["dotenv"].load_dotenv = lambda override=True: None

from create_method_similarity import run_knn


def test_run_knn_creates_projection_and_runs():
    gds = MagicMock()
<<<<<<< HEAD
    gds.run_cypher.return_value = pd.DataFrame([{"missing": 2}])
=======
    gds.run_cypher.return_value = [{"missing": 2}]
>>>>>>> 73699c8e
    gds.graph.exists.return_value = True
    graph_obj = MagicMock()
    gds.graph.project.return_value = (graph_obj, None)

    run_knn(gds, top_k=3, cutoff=0.5)

    gds.run_cypher.assert_called_once_with(
        "MATCH (m:Method) WHERE m.embedding IS NULL RETURN count(m) AS missing"
    )
    gds.graph.exists.assert_called_once_with("methodGraph")
    gds.graph.drop.assert_called_once_with("methodGraph")
    gds.graph.project.assert_called_once_with(
        "methodGraph",
        {"Method": {"properties": "embedding", "where": "m.embedding IS NOT NULL"}},
        "*",
    )
    gds.knn.write.assert_called_once_with(
        graph_obj,
        nodeProperties="embedding",
        topK=3,
        similarityCutoff=0.5,
        writeRelationshipType="SIMILAR",
        writeProperty="score",
    )
    graph_obj.drop.assert_called_once()


def test_run_knn_without_existing_projection():
    gds = MagicMock()
<<<<<<< HEAD
    gds.run_cypher.return_value = pd.DataFrame([{"missing": 0}])
=======
    gds.run_cypher.return_value = [{"missing": 0}]
>>>>>>> 73699c8e
    gds.graph.exists.return_value = False
    graph_obj = MagicMock()
    gds.graph.project.return_value = (graph_obj, None)

    run_knn(gds)

    gds.graph.drop.assert_not_called()
    gds.graph.project.assert_called_once()
    gds.knn.write.assert_called_once()
    graph_obj.drop.assert_called_once()<|MERGE_RESOLUTION|>--- conflicted
+++ resolved
@@ -2,11 +2,8 @@
 import types
 from unittest.mock import MagicMock
 
-<<<<<<< HEAD
 import pandas as pd
-=======
-import pytest
->>>>>>> 73699c8e
+
 
 # Stub heavy modules before importing the code under test
 sys.modules.setdefault("graphdatascience", types.ModuleType("graphdatascience"))
@@ -19,11 +16,7 @@
 
 def test_run_knn_creates_projection_and_runs():
     gds = MagicMock()
-<<<<<<< HEAD
     gds.run_cypher.return_value = pd.DataFrame([{"missing": 2}])
-=======
-    gds.run_cypher.return_value = [{"missing": 2}]
->>>>>>> 73699c8e
     gds.graph.exists.return_value = True
     graph_obj = MagicMock()
     gds.graph.project.return_value = (graph_obj, None)
@@ -53,11 +46,7 @@
 
 def test_run_knn_without_existing_projection():
     gds = MagicMock()
-<<<<<<< HEAD
     gds.run_cypher.return_value = pd.DataFrame([{"missing": 0}])
-=======
-    gds.run_cypher.return_value = [{"missing": 0}]
->>>>>>> 73699c8e
     gds.graph.exists.return_value = False
     graph_obj = MagicMock()
     gds.graph.project.return_value = (graph_obj, None)
