import argparse
import logging
import sys
from time import perf_counter
from graphdatascience import GraphDataScience

from utils import ensure_port, get_neo4j_config

# Connection settings
NEO4J_URI, NEO4J_USERNAME, NEO4J_PASSWORD, NEO4J_DATABASE = get_neo4j_config()

EMBEDDING_DIM = 768


logger = logging.getLogger(__name__)


def parse_args():
    """Parse command line arguments."""
    parser = argparse.ArgumentParser(
        description="Create SIMILAR relationships between methods"
    )
    parser.add_argument(
        "--uri",
        default=NEO4J_URI,
        help="Neo4j connection URI",
    )
    parser.add_argument(
        "--username",
        default=NEO4J_USERNAME,
        help="Neo4j authentication username",
    )
    parser.add_argument(
        "--password",
        default=NEO4J_PASSWORD,
        help="Neo4j authentication password",
    )
    parser.add_argument(
        "--database",
        default=NEO4J_DATABASE,
        help="Neo4j database to use",
    )
    parser.add_argument(
        "--top-k", type=int, default=5, help="Number of nearest neighbours"
    )
    parser.add_argument("--cutoff", type=float, default=0.8, help="Similarity cutoff")
    parser.add_argument(
        "--log-level",
        default="INFO",
        help="Logging level (DEBUG, INFO, WARNING, ERROR)",
    )
    parser.add_argument(
        "--log-file",
        help="Write logs to this file as well as the console",
    )
    return parser.parse_args()


def create_index(gds):
    logger.info("Ensuring vector index exists")
    gds.run_cypher(
        """
        CREATE VECTOR INDEX method_embeddings IF NOT EXISTS
        FOR (m:Method) ON (m.embedding)
        OPTIONS {indexConfig: {
            `vector.dimensions`: $dim,
            `vector.similarity_function`: 'cosine'
        }}
        """,
        params={"dim": EMBEDDING_DIM},
    )
    gds.run_cypher("CALL db.awaitIndex('method_embeddings')")


def run_knn(gds, top_k=5, cutoff=0.8):
    """Run the KNN algorithm and create SIMILAR relationships."""
    base_config = {
        "nodeProperties": "embedding",
        "topK": top_k,
        "similarityCutoff": cutoff,
        "writeRelationshipType": "SIMILAR",
        "writeProperty": "score",
    }

<<<<<<< HEAD
    missing_df = gds.run_cypher(
        "MATCH (m:Method) WHERE m.embedding IS NULL RETURN count(m) AS missing"
    )
    missing = missing_df.iloc[0]["missing"]
=======
    missing = gds.run_cypher(
        "MATCH (m:Method) WHERE m.embedding IS NULL RETURN count(m) AS missing"
    )[0]["missing"]
>>>>>>> 73699c8e
    if missing:
        logger.warning("Ignoring %d Method nodes without embeddings", missing)

    graph_name = "methodGraph"
    if gds.graph.exists(graph_name):
        gds.graph.drop(graph_name)

    graph, _ = gds.graph.project(
        graph_name,
        {"Method": {"properties": "embedding", "where": "m.embedding IS NOT NULL"}},
        "*",
    )

    start = perf_counter()
    gds.knn.write(graph, **base_config)
    logger.info(
        "kNN wrote relationships for top %d with cutoff %.2f in %.2fs",
        top_k,
        cutoff,
        perf_counter() - start,
    )
    graph.drop()


def main():
    args = parse_args()
    handlers = [logging.StreamHandler(sys.stdout)]
    if args.log_file:
        handlers.append(logging.FileHandler(args.log_file))
    logging.basicConfig(
        level=getattr(logging, args.log_level.upper(), "INFO"),
        format="%(asctime)s [%(levelname)s] %(message)s",
        handlers=handlers,
    )

    gds = GraphDataScience(
        ensure_port(args.uri),
        auth=(args.username, args.password),
        database=args.database,
        arrow=False,
    )
    gds.run_cypher("RETURN 1")  # verify connectivity
    logger.info("Connected to Neo4j at %s", ensure_port(args.uri))
    create_index(gds)
    run_knn(gds, args.top_k, args.cutoff)
    gds.close()


if __name__ == "__main__":
    main()<|MERGE_RESOLUTION|>--- conflicted
+++ resolved
@@ -82,16 +82,11 @@
         "writeProperty": "score",
     }
 
-<<<<<<< HEAD
     missing_df = gds.run_cypher(
         "MATCH (m:Method) WHERE m.embedding IS NULL RETURN count(m) AS missing"
     )
     missing = missing_df.iloc[0]["missing"]
-=======
-    missing = gds.run_cypher(
-        "MATCH (m:Method) WHERE m.embedding IS NULL RETURN count(m) AS missing"
-    )[0]["missing"]
->>>>>>> 73699c8e
+
     if missing:
         logger.warning("Ignoring %d Method nodes without embeddings", missing)
 
