--- conflicted
+++ resolved
@@ -111,7 +111,6 @@
             pass  # Graph doesn't exist, which is fine
 
         # Create graph projection with node properties included
-<<<<<<< HEAD
         try:
             graph, _ = gds.graph.project(
                 "methodGraph",
@@ -139,13 +138,7 @@
                 )
             else:
                 raise
-=======
-        graph, _ = gds.graph.project(
-            "methodGraph",
-            {"Method": {"properties": "embedding", "where": "m.embedding IS NOT NULL"}},
-            "*",
-        )
->>>>>>> abdf2feb
+
         config = {k: base_config[k] for k in base_config if k != "nodeProjection"}
         start = perf_counter()
         gds.knn.write(graph, **config)
