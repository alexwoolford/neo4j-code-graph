--- conflicted
+++ resolved
@@ -893,14 +893,8 @@
 
     total_rel_batches = (len(method_file_rels) + batch_size - 1) // batch_size
     logger.info(
-<<<<<<< HEAD
-        "Creating %d method-file relationships in %d batches...",
-        len(method_file_rels),
-        total_rel_batches,
-=======
         "Creating %d method-file relationships in %d batches..."
         % (len(method_file_rels), total_rel_batches)
->>>>>>> 5cfc4724
     )
 
     for i in range(0, len(method_file_rels), batch_size):
@@ -908,15 +902,8 @@
         batch = method_file_rels[i : i + batch_size]
 
         logger.info(
-<<<<<<< HEAD
-            "Creating relationship batch %d/%d (%d relationships)...",
-            batch_num,
-            total_rel_batches,
-            len(batch),
-=======
             "Creating relationship batch %d/%d (%d relationships)..."
             % (batch_num, total_rel_batches, len(batch))
->>>>>>> 5cfc4724
         )
         start_time = perf_counter()
 
@@ -1035,15 +1022,10 @@
             batch = all_imports[i : i + batch_size]
 
             logger.info(
-<<<<<<< HEAD
                 "Creating IMPORTS relationship batch %d/%d (%d relationships)...",
                 batch_num,
                 total_batches,
                 len(batch),
-=======
-                "Creating IMPORTS relationship batch %d/%d (%d relationships)..."
-                % (batch_num, total_batches, len(batch))
->>>>>>> 5cfc4724
             )
             start_time = perf_counter()
 
@@ -1183,15 +1165,10 @@
                 batch = other_calls[i : i + small_batch_size]
                 try:
                     logger.info(
-<<<<<<< HEAD
                         "Processing small batch %d/%d (%d calls)...",
                         batch_num,
                         total_small_batches,
                         len(batch),
-=======
-                        "Processing small batch %d/%d (%d calls)..."
-                        % (batch_num, total_small_batches, len(batch))
->>>>>>> 5cfc4724
                     )
                     start_time = perf_counter()
                     result = session.run(
@@ -1210,15 +1187,10 @@
                     successful_calls += created
                     batch_time = perf_counter() - start_time
                     logger.info(
-<<<<<<< HEAD
                         "Small batch %d completed: %d relationships in %.1fs",
                         batch_num,
                         created,
                         batch_time,
-=======
-                        "Small batch %d completed: %d relationships in %.1fs"
-                        % (batch_num, created, batch_time)
->>>>>>> 5cfc4724
                     )
                     if batch_num < total_small_batches:
                         time.sleep(0.5)
@@ -1254,10 +1226,6 @@
     args = parse_args()
 
     setup_logging(args.log_level, args.log_file)
-<<<<<<< HEAD
-
-=======
->>>>>>> 5cfc4724
     with create_neo4j_driver(args.uri, args.username, args.password) as driver:
         with driver.session(database=args.database) as session:
             # Check if repo_url is a local path or a URL
