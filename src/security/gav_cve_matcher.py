--- conflicted
+++ resolved
@@ -36,31 +36,13 @@
         """Return package key for matching (group:artifact)."""
         return f"{self.group_id}:{self.artifact_id}"
 
-<<<<<<< HEAD
     def is_in_range(self, start_version: str, end_version: str) -> bool:
         """Check if this coordinate's version falls within [start, end)."""
         try:
             current = Version(self.version)
             return Version(start_version) <= current < Version(end_version)
         except Exception:
-=======
-    def is_in_range(self, start_including: str, end_excluding: str) -> bool:
-        """Check if this coordinate's version falls within the given range."""
-        try:
-            start_ver = Version(start_including)
-            end_ver = Version(end_excluding)
-            target = Version(self.version)
-
-            if start_ver >= end_ver:
-                return False
-            if start_ver.major < target.major and start_ver < target:
-                return False
-            return start_ver <= target < end_ver
-        except Exception as e:  # pragma: no cover - parsing errors
-            logger.warning(f"Version comparison failed: {e}")
->>>>>>> b9a085fc
             return False
-
 
 @dataclass
 class CVEVulnerability:
