#!/usr/bin/env python3
"""
Precise GAV-based CVE matching for Java dependencies.

This module implements accurate CVE matching using:
1. Full GAV (Group:Artifact:Version) coordinates
2. CPE (Common Platform Enumeration) matching
3. Version range checking
4. Structured vulnerability data
"""

import logging
from dataclasses import dataclass
from typing import Dict, List, Optional, Tuple

from packaging.version import Version

logger = logging.getLogger(__name__)


@dataclass
class GAVCoordinate:
    """Maven GAV (Group, Artifact, Version) coordinate."""

    group_id: str
    artifact_id: str
    version: str

    @property
    def full_coordinate(self) -> str:
        """Return full GAV coordinate string."""
        return f"{self.group_id}:{self.artifact_id}:{self.version}"

    @property
    def package_key(self) -> str:
        """Return package key for matching (group:artifact)."""
        return f"{self.group_id}:{self.artifact_id}"

<<<<<<< HEAD
    def is_in_range(self, start_including: str, end_excluding: str) -> bool:
        """Check if this coordinate's version falls within the given range."""
        try:
            start_ver = Version(start_including)
            end_ver = Version(end_excluding)
            target = Version(self.version)

            if start_ver >= end_ver:
                return False
            if start_ver.major < target.major and start_ver < target:
                return False
            return start_ver <= target < end_ver
        except Exception as e:  # pragma: no cover - parsing errors
            logger.warning(f"Version comparison failed: {e}")
=======
    def is_in_range(self, start: str, end: str) -> bool:
        """Return True if this coordinate's version is within ``start`` and ``end``.

        The check only succeeds when the provided ``start`` has the same major
        version as this coordinate and is less than ``end``.
        """
        try:
            version = Version(self.version)
            start_v = Version(start)
            end_v = Version(end)

            if start_v.major != version.major:
                return False
            if start_v >= end_v:
                return False

            return start_v <= version < end_v
        except Exception as e:
            logger.warning("Version range check failed for %s: %s", self.version, e)
>>>>>>> 3d2e4f05
            return False


@dataclass
class CVEVulnerability:
    """Structured CVE vulnerability data."""

    cve_id: str
    description: str
    cvss_score: float
    severity: str
    published_date: str
    affected_products: List["AffectedProduct"]


@dataclass
class AffectedProduct:
    """Product affected by a CVE with version constraints."""

    vendor: str
    product: str
    version_start_including: Optional[str] = None
    version_start_excluding: Optional[str] = None
    version_end_including: Optional[str] = None
    version_end_excluding: Optional[str] = None

    def matches_version(self, target_version: str) -> bool:
        """Check if target version falls within vulnerable range."""
        try:
            target_ver = Version(target_version)

            # Check start constraints
            if self.version_start_including:
                if target_ver < Version(self.version_start_including):
                    return False

            if self.version_start_excluding:
                if target_ver <= Version(self.version_start_excluding):
                    return False

            # Check end constraints
            if self.version_end_including:
                if target_ver > Version(self.version_end_including):
                    return False

            if self.version_end_excluding:
                if target_ver >= Version(self.version_end_excluding):
                    return False

            return True

        except Exception as e:
            logger.warning(f"Version comparison failed for {target_version}: {e}")
            return False


class PreciseGAVMatcher:
    """Precise CVE matching using GAV coordinates and CPE data."""

    def __init__(self):
        self.cpe_patterns = self._load_known_cpe_patterns()

    def _load_known_cpe_patterns(self) -> Dict[str, str]:
        """Load known GAV to CPE mappings."""
        return {
            # Apache Commons
            "org.apache.commons:commons-lang3": "apache:commons_lang",
            "org.apache.commons:commons-collections4": "apache:commons_collections",
            # Spring Framework
            "org.springframework:spring-core": "vmware:spring_framework",
            "org.springframework:spring-boot": "vmware:spring_boot",
            "org.springframework.security:spring-security-core": "vmware:spring_security",
            # Jackson
            "com.fasterxml.jackson.core:jackson-core": "fasterxml:jackson-core",
            "com.fasterxml.jackson.core:jackson-databind": "fasterxml:jackson-databind",
            # Log4j
            "org.apache.logging.log4j:log4j-core": "apache:log4j",
            # JUnit
            "junit:junit": "junit:junit",
            "org.junit.jupiter:junit-jupiter": "junit:junit5",
            # Add more as needed
        }

    def extract_cpe_from_cve(self, cve_data: Dict) -> List[Tuple[str, AffectedProduct]]:
        """Extract CPE matches and version constraints from CVE data."""
        affected_products = []

        if "configurations" not in cve_data:
            return affected_products

        for config in cve_data["configurations"]:
            for node in config.get("nodes", []):
                for cpe_match in node.get("cpeMatch", []):
                    cpe_uri = cpe_match.get("criteria", "")

                    # Parse CPE URI: cpe:2.3:a:vendor:product:version:...
                    cpe_parts = cpe_uri.split(":")
                    if len(cpe_parts) >= 5 and cpe_parts[0] == "cpe":
                        vendor = cpe_parts[3]
                        product = cpe_parts[4]

                        # Extract version constraints
                        affected_product = AffectedProduct(
                            vendor=vendor,
                            product=product,
                            version_start_including=cpe_match.get("versionStartIncluding"),
                            version_start_excluding=cpe_match.get("versionStartExcluding"),
                            version_end_including=cpe_match.get("versionEndIncluding"),
                            version_end_excluding=cpe_match.get("versionEndExcluding"),
                        )

                        affected_products.append((cpe_uri, affected_product))

        return affected_products

    def match_gav_to_cve(self, gav: GAVCoordinate, cve_data: Dict) -> Optional[float]:
        """
        Match GAV coordinate to CVE with confidence score.

        Returns:
            Confidence score (0.0-1.0) if match found, None otherwise
        """
        # Check if we have a known CPE pattern for this GAV
        package_key = gav.package_key
        if package_key not in self.cpe_patterns:
            # Try fuzzy CPE matching for unknown packages
            return self._fuzzy_cpe_match(gav, cve_data)

        expected_cpe_pattern = self.cpe_patterns[package_key]
        cpe_matches = self.extract_cpe_from_cve(cve_data)

        for cpe_uri, affected_product in cpe_matches:
            # Check if CPE matches our expected pattern
            if expected_cpe_pattern in cpe_uri.lower():
                # Check version constraints
                if affected_product.matches_version(gav.version):
                    return 1.0  # Exact match with version constraint

        return None

    def _fuzzy_cpe_match(self, gav: GAVCoordinate, cve_data: Dict) -> Optional[float]:
        """Fuzzy matching for unknown packages - much more conservative."""
        cpe_matches = self.extract_cpe_from_cve(cve_data)

        # Extract meaningful parts from GAV
        artifact_lower = gav.artifact_id.lower()
        group_parts = gav.group_id.lower().split(".")

        for cpe_uri, affected_product in cpe_matches:
            cpe_lower = cpe_uri.lower()

            # Very conservative matching
            # Only match if artifact name appears in CPE AND it's not too generic
            if (
                len(artifact_lower) > 4
                and artifact_lower in cpe_lower
                and artifact_lower not in ["core", "common", "utils", "base"]
            ):

                # Additional validation - check if group parts match
                group_matches = sum(
                    1 for part in group_parts if len(part) > 3 and part in cpe_lower
                )

                if group_matches > 0 and affected_product.matches_version(gav.version):
                    # Lower confidence for fuzzy match
                    return 0.7

        return None

    def validate_dependencies_against_cves(
        self, dependencies: List[GAVCoordinate], cve_list: List[Dict]
    ) -> List[Tuple[GAVCoordinate, CVEVulnerability, float]]:
        """
        Validate list of dependencies against CVE database.

        Returns:
            List of (dependency, cve, confidence_score) tuples for matches
        """
        matches = []

        for dep in dependencies:
            for cve_data in cve_list:
                confidence = self.match_gav_to_cve(dep, cve_data)
                if confidence is not None:
                    # Convert CVE data to structured format
                    affected_products = [ap for _, ap in self.extract_cpe_from_cve(cve_data)]

                    cve = CVEVulnerability(
                        cve_id=cve_data.get("id", ""),
                        description=self._extract_description(cve_data),
                        cvss_score=self._extract_cvss_score(cve_data),
                        severity=self._extract_severity(cve_data),
                        published_date=cve_data.get("published", ""),
                        affected_products=affected_products,
                    )

                    matches.append((dep, cve, confidence))

        return matches

    def _extract_description(self, cve_data: Dict) -> str:
        """Extract English description from CVE data."""
        if "descriptions" in cve_data:
            for desc in cve_data["descriptions"]:
                if desc.get("lang") == "en":
                    return desc.get("value", "")
        return cve_data.get("description", "")

    def _extract_cvss_score(self, cve_data: Dict) -> float:
        """Extract CVSS score from CVE data."""
        metrics = cve_data.get("metrics", {})

        # Try CVSS v3 first
        for version_key in ["cvssMetricV31", "cvssMetricV30"]:
            if version_key in metrics:
                for metric in metrics[version_key]:
                    cvss_data = metric.get("cvssData", {})
                    if "baseScore" in cvss_data:
                        return float(cvss_data["baseScore"])

        # Fallback to v2
        if "cvssMetricV2" in metrics:
            for metric in metrics["cvssMetricV2"]:
                cvss_data = metric.get("cvssData", {})
                if "baseScore" in cvss_data:
                    return float(cvss_data["baseScore"])

        return 0.0

    def _extract_severity(self, cve_data: Dict) -> str:
        """Extract severity from CVE data."""
        cvss_score = self._extract_cvss_score(cve_data)

        if cvss_score >= 9.0:
            return "CRITICAL"
        elif cvss_score >= 7.0:
            return "HIGH"
        elif cvss_score >= 4.0:
            return "MEDIUM"
        elif cvss_score > 0.0:
            return "LOW"
        else:
            return "NONE"


# Test data and validation functions
def create_test_dependencies() -> List[GAVCoordinate]:
    """Create test dependencies with known vulnerabilities."""
    return [
        GAVCoordinate("org.apache.logging.log4j", "log4j-core", "2.14.1"),  # Vulnerable
        GAVCoordinate("org.apache.logging.log4j", "log4j-core", "2.17.0"),  # Fixed
        GAVCoordinate("org.springframework", "spring-core", "5.3.18"),  # May be vulnerable
        GAVCoordinate("com.fasterxml.jackson.core", "jackson-databind", "2.12.6"),  # Check
        GAVCoordinate("junit", "junit", "4.13.2"),  # Safe
    ]


def run_validation_tests():
    """Run validation tests with known CVE data."""
    logger.info("🧪 Running GAV-CVE matching validation tests...")

    matcher = PreciseGAVMatcher()
    test_deps = create_test_dependencies()

    # Test with sample CVE data (would come from real NVD API)
    sample_cve = {
        "id": "CVE-2021-44228",
        "descriptions": [
            {
                "lang": "en",
                "value": (
                    "Apache Log4j2 2.0-beta9 through 2.15.0 (excluding security releases "
                    "2.12.2, 2.12.3, and 2.3.1) JNDI features..."
                ),
            }
        ],
        "configurations": [
            {
                "nodes": [
                    {
                        "cpeMatch": [
                            {
                                "criteria": "cpe:2.3:a:apache:log4j:*:*:*:*:*:*:*:*",
                                "versionStartIncluding": "2.0",
                                "versionEndExcluding": "2.15.0",
                                "matchCriteriaId": "test-id",
                            }
                        ]
                    }
                ]
            }
        ],
        "metrics": {
            "cvssMetricV31": [{"cvssData": {"baseScore": 10.0, "baseSeverity": "CRITICAL"}}]
        },
    }

    # Test matching
    for dep in test_deps:
        confidence = matcher.match_gav_to_cve(dep, sample_cve)
        if confidence:
            logger.info(
                f"✅ MATCH: {dep.full_coordinate} -> CVE-2021-44228 (confidence: {confidence})"
            )
        else:
            logger.info(f"⚪ NO MATCH: {dep.full_coordinate}")


if __name__ == "__main__":
    logging.basicConfig(level=logging.INFO)
    run_validation_tests()<|MERGE_RESOLUTION|>--- conflicted
+++ resolved
@@ -36,7 +36,6 @@
         """Return package key for matching (group:artifact)."""
         return f"{self.group_id}:{self.artifact_id}"
 
-<<<<<<< HEAD
     def is_in_range(self, start_including: str, end_excluding: str) -> bool:
         """Check if this coordinate's version falls within the given range."""
         try:
@@ -51,27 +50,6 @@
             return start_ver <= target < end_ver
         except Exception as e:  # pragma: no cover - parsing errors
             logger.warning(f"Version comparison failed: {e}")
-=======
-    def is_in_range(self, start: str, end: str) -> bool:
-        """Return True if this coordinate's version is within ``start`` and ``end``.
-
-        The check only succeeds when the provided ``start`` has the same major
-        version as this coordinate and is less than ``end``.
-        """
-        try:
-            version = Version(self.version)
-            start_v = Version(start)
-            end_v = Version(end)
-
-            if start_v.major != version.major:
-                return False
-            if start_v >= end_v:
-                return False
-
-            return start_v <= version < end_v
-        except Exception as e:
-            logger.warning("Version range check failed for %s: %s", self.version, e)
->>>>>>> 3d2e4f05
             return False
 
 
